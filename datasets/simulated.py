from benchopt import BaseDataset
from benchopt import safe_import_context


with safe_import_context() as import_ctx:
    import numpy as np
    from sklearn.utils import check_random_state
    from sklearn.model_selection import train_test_split


class Dataset(BaseDataset):

    name = "Simulated"

    # List of parameters to generate the datasets. The benchmark will consider
    # the cross product for each key in the dictionary.
    parameters = {
        'n_samples, n_features': [
            (10_000, 200),
        ],
<<<<<<< HEAD
        'correlation': [0, .5, 1 - 1e-10, 1 - 1e-15]

=======
        'sigma_X': [1e-2]
>>>>>>> a92e70da
    }

    def __init__(self, n_samples=10, n_features=50, correlation=0,
                 sigma_X=.1, sigma_y=.1, random_state=None):
        # Store the parameters of the dataset
        self.n_samples = n_samples
        self.n_features = n_features
        self.random_state = random_state
        self.correlation = correlation
        self.sigma_X = sigma_X
        self.sigma_y = sigma_y

    def get_data(self):

        rng = check_random_state(self.random_state)
        # Create design matrix with correlated columns
        u = rng.randn(self.n_samples, 1)
        u /= np.linalg.norm(u)
        X = u + self.sigma_X * rng.randn(self.n_samples, self.n_features)

        theta = rng.randn(self.n_features)
        y = X@theta + self.sigma_y * rng.randn(self.n_samples)

        X_train, X_test, y_train, y_test = train_test_split(
            X, y, random_state=rng
        )

        data = dict(
            X_train=X_train, y_train=y_train,
            X_test=X_test, y_test=y_test
        )
        return data<|MERGE_RESOLUTION|>--- conflicted
+++ resolved
@@ -18,12 +18,7 @@
         'n_samples, n_features': [
             (10_000, 200),
         ],
-<<<<<<< HEAD
         'correlation': [0, .5, 1 - 1e-10, 1 - 1e-15]
-
-=======
-        'sigma_X': [1e-2]
->>>>>>> a92e70da
     }
 
     def __init__(self, n_samples=10, n_features=50, correlation=0,
